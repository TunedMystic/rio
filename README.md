--- conflicted
+++ resolved
@@ -13,10 +13,6 @@
 - Middleware
 - Responses
 - Template rendering
-<<<<<<< HEAD
-- Logger
-=======
 - Logger?
 
-Illustration by [@sjbitcode](https://github.com/sjbitcode)! ✨
->>>>>>> bcbd8c17
+Illustration by [@sjbitcode](https://github.com/sjbitcode)! ✨